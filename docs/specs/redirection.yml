--- conflicted
+++ resolved
@@ -885,45 +885,10 @@
     {"message_severity":"warning","code":"redirection-path-syntax-error","message":"Redirection path syntax is incorrect. 'source_path' should start without '/' and 'source_path_from_root' should start with '/'.","file":".openpublishing.redirection.json","line":2,"column":67}
     {"message_severity":"warning","code":"redirection-path-syntax-error","message":"Redirection path syntax is incorrect. 'source_path' should start without '/' and 'source_path_from_root' should start with '/'.","file":"a/b/.openpublishing.redirection.json","line":2,"end_column":60}
 ---
-<<<<<<< HEAD
-# File not found for a registered redirection file2.
-repos:
-  https://github.com/redirection/multiple-redirection-files-file-not-found2:
-=======
 # case insensitive for redirection_files on windows/mac
 os: windows, mac
 repos:
   https://github.com/redirection/case-insensitive-redirection-files:
->>>>>>> a1f4a29c
-  - files:
-      .openpublishing.publish.config.json: |
-        {
-          "docsets_to_publish": [{"build_source_folder":"a"}],
-<<<<<<< HEAD
-          "redirection_files": "a/b/.openpublishing.redirection.test.json",
-        }
-      a/docfx.yml:
-outputs:
-  .errors.log: |
-    {"message_severity":"error","code":"violate-schema","message":"Error converting value \"a/b/.openpublishing.redirection.test.json\" to type 'System.Collections.Generic.HashSet`1[System.String]'.","file":".openpublishing.publish.config.json","line":3,"column":66}
-    {"message_severity":"error","code":"violate-schema","message":"Error converting value \"a/b/.openpublishing.redirection.test.json\" to type 'System.Collections.Generic.HashSet`1[System.String]'.","file":".openpublishing.publish.config.json","line":3,"column":66,}
-=======
-          "redirection_files": [
-            "a/b/.openpublishing.redirection.a.json",
-            "a/b/.openpublishing.redirection.A.json"
-            ]
-        }
-      a/docfx.yml:
-      a/b/.openpublishing.redirection.A.json: |
-        {"redirections": [{"source_path_from_root": "/a/c.md", "redirect_url": "/aa"}]}
-outputs:
-  a/.publish.json: |
-    {"files": [{"url": "/c", "source_path": "c.md", "locale": "en-us", "redirect_url": "/aa"}]}
----
-# case sensitive for redirection_files on linux
-os: linux
-repos:
-  https://github.com/redirection/case-sensitive-redirection-files:
   - files:
       .openpublishing.publish.config.json: |
         {
@@ -937,8 +902,27 @@
       a/b/.openpublishing.redirection.A.json: |
         {"redirections": [{"source_path_from_root": "/a/c.md", "redirect_url": "/aa"}]}
 outputs:
+  a/.publish.json: |
+    {"files": [{"url": "/c", "source_path": "c.md", "locale": "en-us", "redirect_url": "/aa"}]}
+---
+# case sensitive for redirection_files on linux
+os: linux
+repos:
+  https://github.com/redirection/case-sensitive-redirection-files:
+  - files:
+      .openpublishing.publish.config.json: |
+        {
+          "docsets_to_publish": [{"build_source_folder":"a"}],
+          "redirection_files": [
+            "a/b/.openpublishing.redirection.a.json",
+            "a/b/.openpublishing.redirection.A.json"
+            ]
+        }
+      a/docfx.yml:
+      a/b/.openpublishing.redirection.A.json: |
+        {"redirections": [{"source_path_from_root": "/a/c.md", "redirect_url": "/aa"}]}
+outputs:
   .errors.log: |
     {"message_severity":"error","code":"redirection-file-not-found","message":"Redirection file 'a/b/.openpublishing.redirection.a.json' registered in .openpublishing.publish.json is not found in the repo."}
   a/.publish.json: |
     {"files": [{"url": "/c", "source_path": "c.md", "locale": "en-us", "redirect_url": "/aa"}]}
->>>>>>> a1f4a29c
